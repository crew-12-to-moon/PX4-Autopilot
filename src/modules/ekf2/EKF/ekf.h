--- conflicted
+++ resolved
@@ -810,14 +810,7 @@
 	void fuseDrag(const dragSample &drag_sample);
 #endif // CONFIG_EKF2_DRAG_FUSION
 
-<<<<<<< HEAD
-	// fuse single velocity and position measurement
-	bool fuseVelPosHeight(const float innov, const float innov_var, const int obs_index);
-
 	void resetVelocityTo(const Vector3f &vel, const Vector3f &new_vel_var = Vector3f(NAN, NAN, NAN));
-=======
-	void resetVelocityTo(const Vector3f &vel, const Vector3f &new_vel_var);
->>>>>>> 12b291b8
 
 	void resetHorizontalVelocityTo(const Vector2f &new_horz_vel, const Vector2f &new_horz_vel_var);
 	void resetHorizontalVelocityTo(const Vector2f &new_horz_vel, float vel_var) { resetHorizontalVelocityTo(new_horz_vel, Vector2f(vel_var, vel_var)); }
