--- conflicted
+++ resolved
@@ -47,8 +47,4 @@
 
 INCLUDE_DIRS	 += $(MAVLINK_SRC)/include/mavlink
 
-<<<<<<< HEAD
-MAXOPTIMIZATION		 = -Os
-=======
-MAXOPTIMIZATION	 = -Os
->>>>>>> aefea1a9
+MAXOPTIMIZATION	 = -Os