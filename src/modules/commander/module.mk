--- conflicted
+++ resolved
@@ -38,21 +38,17 @@
 MODULE_COMMAND	 	= commander
 SRCS		 	= commander.cpp \
 			commander_params.c \
+			state_machine_helper.cpp \
 			commander_helper.cpp \
 			calibration_routines.cpp \
+			accelerometer_calibration.cpp \
+			gyro_calibration.cpp \
 			mag_calibration.cpp \
-			gyro_calibration.cpp \
 			baro_calibration.cpp \
-			accelerometer_calibration.cpp \
 			rc_calibration.cpp \
 			airspeed_calibration.cpp \
-<<<<<<< HEAD
-			PreflightCheck.cpp \
-			state_machine_helper.cpp 
-=======
 			esc_calibration.cpp \
 			PreflightCheck.cpp
->>>>>>> 577bdf3a
 
 MODULE_STACKSIZE = 5000
 
